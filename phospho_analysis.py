--- conflicted
+++ resolved
@@ -8,13 +8,9 @@
 
 def read_phospho_data(path, concentration_outlier_threshold=2, name_column='Gene name'):
     df = pd.read_csv(path)
-<<<<<<< HEAD
     if '1-prob' not in df.columns:
         df['1-prob'] = np.power(10, -df['negative_log_one_minus_prob'])
-    df = df[['Gene name', '1-prob', 'log2 fold change',
-=======
     df = df[[name_column, '1-prob', 'log2 fold change',
->>>>>>> 1c51da08
              'Nuclear cycle 14 parent protein conc. (uM) (some proteins not measured)']]
     df.columns = ['name', 'prob', 'fold', 'concentration']
     z_scores = stats.zscore(df['concentration'], nan_policy='omit')
@@ -55,10 +51,6 @@
 
 def get_up_down_sets(data, val_threshold, p_threshold, val_field='fold', p_field='prob', verbose=True):
     up_proteins = data.loc[(data[val_field] > val_threshold) & (data[p_field] < p_threshold)]
-<<<<<<< HEAD
-    #up_proteins = data.loc[(abs(data[val_field]) > val_threshold) & (data[p_field] < p_threshold)]
-=======
->>>>>>> aa748db34206c3df1782a17ee2d9d4b60ed8908a
     down_proteins = data.loc[(data[val_field] < -val_threshold) & (data[p_field] < p_threshold)]
     if verbose:
         counts = [len(up_proteins), len(down_proteins),
